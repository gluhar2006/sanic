--- conflicted
+++ resolved
@@ -16,16 +16,9 @@
         yield Path(td, "file")
 
 
-<<<<<<< HEAD
 class Config:
         not_for_config = 'should not be used'
         CONFIG_VALUE = 'should be used'
-=======
-def test_load_from_object(app):
-    class Config:
-        not_for_config = "should not be used"
-        CONFIG_VALUE = "should be used"
->>>>>>> cea1547e
 
 
 def test_load_from_object(app):
