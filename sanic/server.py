import asyncio
import os
import traceback
from functools import partial
from inspect import isawaitable
from multiprocessing import Process
from signal import (
    SIGTERM, SIGINT,
    signal as signal_func,
    Signals
)
from socket import (
    socket,
    SOL_SOCKET,
    SO_REUSEADDR,
)
from time import time

from httptools import HttpRequestParser
from httptools.parser.errors import HttpParserError

try:
    import uvloop as async_loop
except ImportError:
    async_loop = asyncio

from sanic.log import logger, access_logger
from sanic.response import HTTPResponse
from sanic.request import Request
from sanic.exceptions import (
    RequestTimeout, PayloadTooLarge, InvalidUsage, ServerError,
    ServiceUnavailable)

current_time = None


class Signal:
    stopped = False


class CIDict(dict):
    """Case Insensitive dict where all keys are converted to lowercase
    This does not maintain the inputted case when calling items() or keys()
    in favor of speed, since headers are case insensitive
    """

    def get(self, key, default=None):
        return super().get(key.casefold(), default)

    def __getitem__(self, key):
        return super().__getitem__(key.casefold())

    def __setitem__(self, key, value):
        return super().__setitem__(key.casefold(), value)

    def __contains__(self, key):
        return super().__contains__(key.casefold())


class HttpProtocol(asyncio.Protocol):
    __slots__ = (
        # event loop, connection
        'loop', 'transport', 'connections', 'signal',
        # request params
        'parser', 'request', 'url', 'headers',
        # request config
        'request_handler', 'request_timeout', 'response_timeout',
        'keep_alive_timeout', 'request_max_size', 'request_class',
        'is_request_stream', 'router',
        # enable or disable access log purpose
        'access_log',
        # connection management
        '_total_request_size', '_request_timeout_handler',
        '_response_timeout_handler', '_keep_alive_timeout_handler',
        '_last_request_time', '_last_response_time', '_is_stream_handler')

    def __init__(self, *, loop, request_handler, error_handler,
                 signal=Signal(), connections=set(), request_timeout=60,
                 response_timeout=60, keep_alive_timeout=15,
                 request_max_size=None, request_class=None, access_log=True,
                 keep_alive=True, is_request_stream=False, router=None,
                 state=None, debug=False, **kwargs):
        self.loop = loop
        self.transport = None
        self.request = None
        self.parser = None
        self.url = None
        self.headers = None
        self.router = router
        self.signal = signal
        self.access_log = access_log
        self.connections = connections
        self.request_handler = request_handler
        self.error_handler = error_handler
        self.request_timeout = request_timeout
        self.response_timeout = response_timeout
        self.keep_alive_timeout = keep_alive_timeout
        self.request_max_size = request_max_size
        self.request_class = request_class or Request
        self.is_request_stream = is_request_stream
        self._is_stream_handler = False
        self._total_request_size = 0
        self._request_timeout_handler = None
        self._response_timeout_handler = None
        self._keep_alive_timeout_handler = None
        self._last_request_time = None
        self._last_response_time = None
        self._request_handler_task = None
        self._request_stream_task = None
        self._keep_alive = keep_alive
        self._header_fragment = b''
        self.state = state if state else {}
        if 'requests_count' not in self.state:
            self.state['requests_count'] = 0
        self._debug = debug

    @property
    def keep_alive(self):
        return (
            self._keep_alive and
            not self.signal.stopped and
            self.parser.should_keep_alive())

    # -------------------------------------------- #
    # Connection
    # -------------------------------------------- #

    def connection_made(self, transport):
        self.connections.add(self)
        self._request_timeout_handler = self.loop.call_later(
            self.request_timeout, self.request_timeout_callback)
        self.transport = transport
        self._last_request_time = current_time

    def connection_lost(self, exc):
        self.connections.discard(self)
        if self._request_timeout_handler:
            self._request_timeout_handler.cancel()
        if self._response_timeout_handler:
            self._response_timeout_handler.cancel()
        if self._keep_alive_timeout_handler:
            self._keep_alive_timeout_handler.cancel()

    def request_timeout_callback(self):
        # See the docstring in the RequestTimeout exception, to see
        # exactly what this timeout is checking for.
        # Check if elapsed time since request initiated exceeds our
        # configured maximum request timeout value
        time_elapsed = current_time - self._last_request_time
        if time_elapsed < self.request_timeout:
            time_left = self.request_timeout - time_elapsed
            self._request_timeout_handler = (
                self.loop.call_later(time_left,
                                     self.request_timeout_callback)
            )
        else:
            if self._request_stream_task:
                self._request_stream_task.cancel()
            if self._request_handler_task:
                self._request_handler_task.cancel()
            try:
                raise RequestTimeout('Request Timeout')
            except RequestTimeout as exception:
                self.write_error(exception)

    def response_timeout_callback(self):
        # Check if elapsed time since response was initiated exceeds our
        # configured maximum request timeout value
        time_elapsed = current_time - self._last_request_time
        if time_elapsed < self.response_timeout:
            time_left = self.response_timeout - time_elapsed
            self._response_timeout_handler = (
                self.loop.call_later(time_left,
                                     self.response_timeout_callback)
            )
        else:
            try:
                raise ServiceUnavailable('Response Timeout')
            except ServiceUnavailable as exception:
                self.write_error(exception)

    def keep_alive_timeout_callback(self):
        # Check if elapsed time since last response exceeds our configured
        # maximum keep alive timeout value
        time_elapsed = current_time - self._last_response_time
        if time_elapsed < self.keep_alive_timeout:
            time_left = self.keep_alive_timeout - time_elapsed
            self._keep_alive_timeout_handler = (
                self.loop.call_later(time_left,
                                     self.keep_alive_timeout_callback)
            )
        else:
            logger.info('KeepAlive Timeout. Closing connection.')
            self.transport.close()

    # -------------------------------------------- #
    # Parsing
    # -------------------------------------------- #

    def data_received(self, data):
        # Check for the request itself getting too large and exceeding
        # memory limits
        self._total_request_size += len(data)
        if self._total_request_size > self.request_max_size:
            exception = PayloadTooLarge('Payload Too Large')
            self.write_error(exception)

        # Create parser if this is the first time we're receiving data
        if self.parser is None:
            assert self.request is None
            self.headers = []
            self.parser = HttpRequestParser(self)

        # requests count
        self.state['requests_count'] = self.state['requests_count'] + 1

        # Parse request chunk or close connection
        try:
            self.parser.feed_data(data)
        except HttpParserError:
            message = 'Bad Request'
            if self._debug:
                message += '\n' + traceback.format_exc()
            exception = InvalidUsage(message)
            self.write_error(exception)

    def on_url(self, url):
        if not self.url:
            self.url = url
        else:
            self.url += url

    def on_header(self, name, value):
        self._header_fragment += name

        if value is not None:
            if self._header_fragment == b'Content-Length' \
                    and int(value) > self.request_max_size:
                exception = PayloadTooLarge('Payload Too Large')
                self.write_error(exception)
            try:
                value = value.decode()
            except UnicodeDecodeError:
                value = value.decode('latin_1')
            self.headers.append(
                    (self._header_fragment.decode().casefold(), value))

            self._header_fragment = b''

    def on_headers_complete(self):
        self.request = self.request_class(
            url_bytes=self.url,
            headers=CIDict(self.headers),
            version=self.parser.get_http_version(),
            method=self.parser.get_method().decode(),
            transport=self.transport
        )
        # Remove any existing KeepAlive handler here,
        # It will be recreated if required on the new request.
        if self._keep_alive_timeout_handler:
            self._keep_alive_timeout_handler.cancel()
            self._keep_alive_timeout_handler = None
        if self.is_request_stream:
            self._is_stream_handler = self.router.is_stream_handler(
                self.request)
            if self._is_stream_handler:
                self.request.stream = asyncio.Queue()
                self.execute_request_handler()

    def on_body(self, body):
        if self.is_request_stream and self._is_stream_handler:
            self._request_stream_task = self.loop.create_task(
                self.request.stream.put(body))
            return
        self.request.body.append(body)

    def on_message_complete(self):
        # Entire request (headers and whole body) is received.
        # We can cancel and remove the request timeout handler now.
        if self._request_timeout_handler:
            self._request_timeout_handler.cancel()
            self._request_timeout_handler = None
        if self.is_request_stream and self._is_stream_handler:
            self._request_stream_task = self.loop.create_task(
                self.request.stream.put(None))
            return
        self.request.body = b''.join(self.request.body)
        self.execute_request_handler()

    def execute_request_handler(self):
        self._response_timeout_handler = self.loop.call_later(
            self.response_timeout, self.response_timeout_callback)
        self._last_request_time = current_time
        self._request_handler_task = self.loop.create_task(
            self.request_handler(
                self.request,
                self.write_response,
                self.stream_response))

    # -------------------------------------------- #
    # Responding
    # -------------------------------------------- #
    def log_response(self, response):
        if self.has_log:
            extra = {
                'status': getattr(response, 'status', 0),
            }

            if isinstance(response, HTTPResponse):
                extra['byte'] = len(response.body)
            else:
                extra['byte'] = -1

            if self.request:
                extra['host'] = '{0}:{1}'.format(self.request.ip[0],
                                                 self.request.ip[1])
                extra['request'] = '{0} {1}'.format(self.request.method,
                                                    self.request.url)
            else:
                extra['host'] = 'UNKNOWN'
                extra['request'] = 'nil'

            netlog.info('', extra=extra)

    def write_response(self, response):
        """
        Writes response content synchronously to the transport.
        """
        if self._response_timeout_handler:
            self._response_timeout_handler.cancel()
            self._response_timeout_handler = None
        try:
            keep_alive = self.keep_alive
            self.transport.write(
                response.output(
                    self.request.version, keep_alive,
                    self.keep_alive_timeout))
<<<<<<< HEAD
            self.log_response(response)
=======
            if self.access_log:
                access_logger.info('', extra={
                    'status': response.status,
                    'byte': len(response.body),
                    'host': '{0}:{1}'.format(self.request.ip[0],
                                             self.request.ip[1]),
                    'request': '{0} {1}'.format(self.request.method,
                                                self.request.url)
                })
>>>>>>> 8700c96c
        except AttributeError:
            logger.error(
                ('Invalid response object for url {}, '
                 'Expected Type: HTTPResponse, Actual Type: {}').format(
                    self.url, type(response)))
            self.write_error(ServerError('Invalid response type'))
        except RuntimeError:
            logger.error(
                'Connection lost before response written @ {}'.format(
                    self.request.ip))
        except Exception as e:
            self.bail_out(
                "Writing response failed, connection closed {}".format(
                    repr(e)))
        finally:
            if not keep_alive:
                self.transport.close()
            else:
                self._keep_alive_timeout_handler = self.loop.call_later(
                    self.keep_alive_timeout,
                    self.keep_alive_timeout_callback)
                self._last_response_time = current_time
                self.cleanup()

    async def stream_response(self, response):
        """
        Streams a response to the client asynchronously. Attaches
        the transport to the response so the response consumer can
        write to the response as needed.
        """
        if self._response_timeout_handler:
            self._response_timeout_handler.cancel()
            self._response_timeout_handler = None
        try:
            keep_alive = self.keep_alive
            response.transport = self.transport
            await response.stream(
                self.request.version, keep_alive, self.keep_alive_timeout)
<<<<<<< HEAD
            self.log_response(response)
=======
            if self.access_log:
                access_logger.info('', extra={
                    'status': response.status,
                    'byte': -1,
                    'host': '{0}:{1}'.format(self.request.ip[0],
                                             self.request.ip[1]),
                    'request': '{0} {1}'.format(self.request.method,
                                                self.request.url)
                })
>>>>>>> 8700c96c
        except AttributeError:
            logger.error(
                ('Invalid response object for url {}, '
                 'Expected Type: HTTPResponse, Actual Type: {}').format(
                    self.url, type(response)))
            self.write_error(ServerError('Invalid response type'))
        except RuntimeError:
            logger.error(
                'Connection lost before response written @ {}'.format(
                    self.request.ip))
        except Exception as e:
            self.bail_out(
                "Writing response failed, connection closed {}".format(
                    repr(e)))
        finally:
            if not keep_alive:
                self.transport.close()
            else:
                self._keep_alive_timeout_handler = self.loop.call_later(
                    self.keep_alive_timeout,
                    self.keep_alive_timeout_callback)
                self._last_response_time = current_time
                self.cleanup()

    def write_error(self, exception):
        # An error _is_ a response.
        # Don't throw a response timeout, when a response _is_ given.
        if self._response_timeout_handler:
            self._response_timeout_handler.cancel()
            self._response_timeout_handler = None
        response = None
        try:
            response = self.error_handler.response(self.request, exception)
            version = self.request.version if self.request else '1.1'
            self.transport.write(response.output(version))
        except RuntimeError:
            logger.error(
                'Connection lost before error written @ {}'.format(
                    self.request.ip if self.request else 'Unknown'))
        except Exception as e:
            self.bail_out(
                "Writing error failed, connection closed {}".format(
                    repr(e)), from_error=True
            )
        finally:
<<<<<<< HEAD
            if self.parser and (self.keep_alive
                                or getattr(response, 'status', 0) == 408):
                self.log_response(response)
=======
            if self.access_log:
                extra = dict()
                if isinstance(response, HTTPResponse):
                    extra['status'] = response.status
                    extra['byte'] = len(response.body)
                else:
                    extra['status'] = 0
                    extra['byte'] = -1
                if self.request:
                    extra['host'] = '%s:%d' % self.request.ip,
                    extra['request'] = '%s %s' % (self.request.method,
                                                  self.url)
                else:
                    extra['host'] = 'UNKNOWN'
                    extra['request'] = 'nil'
                if self.parser and not (self.keep_alive
                                        and extra['status'] == 408):
                    access_logger.info('', extra=extra)
>>>>>>> 8700c96c
            self.transport.close()

    def bail_out(self, message, from_error=False):
        if from_error or self.transport.is_closing():
            logger.error(
                ("Transport closed @ {} and exception "
                 "experienced during error handling").format(
                    self.transport.get_extra_info('peername')))
            logger.debug(
                'Exception:\n{}'.format(traceback.format_exc()))
        else:
            exception = ServerError(message)
            self.write_error(exception)
            logger.error(message)

    def cleanup(self):
        """This is called when KeepAlive feature is used,
        it resets the connection in order for it to be able
        to handle receiving another request on the same connection."""
        self.parser = None
        self.request = None
        self.url = None
        self.headers = None
        self._request_handler_task = None
        self._request_stream_task = None
        self._total_request_size = 0
        self._is_stream_handler = False

    def close_if_idle(self):
        """Close the connection if a request is not being sent or received

        :return: boolean - True if closed, false if staying open
        """
        if not self.parser:
            self.transport.close()
            return True
        return False

    def close(self):
        """
        Force close the connection.
        """
        if self.transport is not None:
            self.transport.close()
            self.transport = None


def update_current_time(loop):
    """Cache the current time, since it is needed at the end of every
    keep-alive request to update the request timeout time

    :param loop:
    :return:
    """
    global current_time
    current_time = time()
    loop.call_later(1, partial(update_current_time, loop))


def trigger_events(events, loop):
    """Trigger event callbacks (functions or async)

    :param events: one or more sync or async functions to execute
    :param loop: event loop
    """
    for event in events:
        result = event(loop)
        if isawaitable(result):
            loop.run_until_complete(result)


def serve(host, port, request_handler, error_handler, before_start=None,
          after_start=None, before_stop=None, after_stop=None, debug=False,
          request_timeout=60, response_timeout=60, keep_alive_timeout=60,
          ssl=None, sock=None, request_max_size=None, reuse_port=False,
          loop=None, protocol=HttpProtocol, backlog=100,
          register_sys_signals=True, run_async=False, connections=None,
          signal=Signal(), request_class=None, access_log=True,
          keep_alive=True, is_request_stream=False, router=None,
          websocket_max_size=None, websocket_max_queue=None, state=None,
          graceful_shutdown_timeout=15.0):
    """Start asynchronous HTTP Server on an individual process.

    :param host: Address to host on
    :param port: Port to host on
    :param request_handler: Sanic request handler with middleware
    :param error_handler: Sanic error handler with middleware
    :param before_start: function to be executed before the server starts
                         listening. Takes arguments `app` instance and `loop`
    :param after_start: function to be executed after the server starts
                        listening. Takes  arguments `app` instance and `loop`
    :param before_stop: function to be executed when a stop signal is
                        received before it is respected. Takes arguments
                        `app` instance and `loop`
    :param after_stop: function to be executed when a stop signal is
                       received after it is respected. Takes arguments
                       `app` instance and `loop`
    :param debug: enables debug output (slows server)
    :param request_timeout: time in seconds
    :param ssl: SSLContext
    :param sock: Socket for the server to accept connections from
    :param request_max_size: size in bytes, `None` for no limit
    :param reuse_port: `True` for multiple workers
    :param loop: asyncio compatible event loop
    :param protocol: subclass of asyncio protocol class
    :param request_class: Request class to use
    :param access_log: disable/enable access log
    :param is_request_stream: disable/enable Request.stream
    :param router: Router object
    :return: Nothing
    """
    if not run_async:
        loop = async_loop.new_event_loop()
        asyncio.set_event_loop(loop)

    if debug:
        loop.set_debug(debug)

    connections = connections if connections is not None else set()
    server = partial(
        protocol,
        loop=loop,
        connections=connections,
        signal=signal,
        request_handler=request_handler,
        error_handler=error_handler,
        request_timeout=request_timeout,
        response_timeout=response_timeout,
        keep_alive_timeout=keep_alive_timeout,
        request_max_size=request_max_size,
        request_class=request_class,
        access_log=access_log,
        keep_alive=keep_alive,
        is_request_stream=is_request_stream,
        router=router,
        websocket_max_size=websocket_max_size,
        websocket_max_queue=websocket_max_queue,
        state=state,
        debug=debug,
    )

    server_coroutine = loop.create_server(
        server,
        host,
        port,
        ssl=ssl,
        reuse_port=reuse_port,
        sock=sock,
        backlog=backlog
    )

    # Instead of pulling time at the end of every request,
    # pull it once per minute
    loop.call_soon(partial(update_current_time, loop))

    if run_async:
        return server_coroutine

    trigger_events(before_start, loop)

    try:
        http_server = loop.run_until_complete(server_coroutine)
    except:
        logger.exception("Unable to start server")
        return

    trigger_events(after_start, loop)

    # Register signals for graceful termination
    if register_sys_signals:
        for _signal in (SIGINT, SIGTERM):
            try:
                loop.add_signal_handler(_signal, loop.stop)
            except NotImplementedError:
                logger.warn(
                    'Sanic tried to use loop.add_signal_handler but it is'
                    ' not implemented on this platform.')
    pid = os.getpid()
    try:
        logger.info('Starting worker [{}]'.format(pid))
        loop.run_forever()
    finally:
        logger.info("Stopping worker [{}]".format(pid))

        # Run the on_stop function if provided
        trigger_events(before_stop, loop)

        # Wait for event loop to finish and all connections to drain
        http_server.close()
        loop.run_until_complete(http_server.wait_closed())

        # Complete all tasks on the loop
        signal.stopped = True
        for connection in connections:
            connection.close_if_idle()

        # Gracefully shutdown timeout.
        # We should provide graceful_shutdown_timeout,
        # instead of letting connection hangs forever.
        # Let's roughly calcucate time.
        start_shutdown = 0
        while connections and (start_shutdown < graceful_shutdown_timeout):
            loop.run_until_complete(asyncio.sleep(0.1))
            start_shutdown = start_shutdown + 0.1

        # Force close non-idle connection after waiting for
        # graceful_shutdown_timeout
        coros = []
        for conn in connections:
            if hasattr(conn, "websocket") and conn.websocket:
                coros.append(conn.websocket.close_connection(force=True))
            else:
                conn.close()

        _shutdown = asyncio.gather(*coros, loop=loop)
        loop.run_until_complete(_shutdown)

        trigger_events(after_stop, loop)

        loop.close()


def serve_multiple(server_settings, workers):
    """Start multiple server processes simultaneously.  Stop on interrupt
    and terminate signals, and drain connections when complete.

    :param server_settings: kw arguments to be passed to the serve function
    :param workers: number of workers to launch
    :param stop_event: if provided, is used as a stop signal
    :return:
    """
    server_settings['reuse_port'] = True

    # Handling when custom socket is not provided.
    if server_settings.get('sock') is None:
        sock = socket()
        sock.setsockopt(SOL_SOCKET, SO_REUSEADDR, 1)
        sock.bind((server_settings['host'], server_settings['port']))
        sock.set_inheritable(True)
        server_settings['sock'] = sock
        server_settings['host'] = None
        server_settings['port'] = None

    def sig_handler(signal, frame):
        logger.info("Received signal {}. Shutting down.".format(
            Signals(signal).name))
        for process in processes:
            os.kill(process.pid, SIGINT)

    signal_func(SIGINT, lambda s, f: sig_handler(s, f))
    signal_func(SIGTERM, lambda s, f: sig_handler(s, f))

    processes = []
    for _ in range(workers):
        process = Process(target=serve, kwargs=server_settings)
        process.daemon = True
        process.start()
        processes.append(process)

    for process in processes:
        process.join()

    # the above processes will block this until they're stopped
    for process in processes:
        process.terminate()
    server_settings.get('sock').close()<|MERGE_RESOLUTION|>--- conflicted
+++ resolved
@@ -335,19 +335,7 @@
                 response.output(
                     self.request.version, keep_alive,
                     self.keep_alive_timeout))
-<<<<<<< HEAD
             self.log_response(response)
-=======
-            if self.access_log:
-                access_logger.info('', extra={
-                    'status': response.status,
-                    'byte': len(response.body),
-                    'host': '{0}:{1}'.format(self.request.ip[0],
-                                             self.request.ip[1]),
-                    'request': '{0} {1}'.format(self.request.method,
-                                                self.request.url)
-                })
->>>>>>> 8700c96c
         except AttributeError:
             logger.error(
                 ('Invalid response object for url {}, '
@@ -386,19 +374,7 @@
             response.transport = self.transport
             await response.stream(
                 self.request.version, keep_alive, self.keep_alive_timeout)
-<<<<<<< HEAD
             self.log_response(response)
-=======
-            if self.access_log:
-                access_logger.info('', extra={
-                    'status': response.status,
-                    'byte': -1,
-                    'host': '{0}:{1}'.format(self.request.ip[0],
-                                             self.request.ip[1]),
-                    'request': '{0} {1}'.format(self.request.method,
-                                                self.request.url)
-                })
->>>>>>> 8700c96c
         except AttributeError:
             logger.error(
                 ('Invalid response object for url {}, '
@@ -444,30 +420,9 @@
                     repr(e)), from_error=True
             )
         finally:
-<<<<<<< HEAD
             if self.parser and (self.keep_alive
                                 or getattr(response, 'status', 0) == 408):
                 self.log_response(response)
-=======
-            if self.access_log:
-                extra = dict()
-                if isinstance(response, HTTPResponse):
-                    extra['status'] = response.status
-                    extra['byte'] = len(response.body)
-                else:
-                    extra['status'] = 0
-                    extra['byte'] = -1
-                if self.request:
-                    extra['host'] = '%s:%d' % self.request.ip,
-                    extra['request'] = '%s %s' % (self.request.method,
-                                                  self.url)
-                else:
-                    extra['host'] = 'UNKNOWN'
-                    extra['request'] = 'nil'
-                if self.parser and not (self.keep_alive
-                                        and extra['status'] == 408):
-                    access_logger.info('', extra=extra)
->>>>>>> 8700c96c
             self.transport.close()
 
     def bail_out(self, message, from_error=False):
